'''
Module to deal with all the reading in of inputs, as well as printing final results to terminal
'''

import numpy as np
import pandas as pd
from .priorinfo import PriorInfo, _prior_info_defaults, setup_priors
import dynesty
import csv
import os
from ._utils import validate_variable_key, AU_to_host_radii
from .lightcurve import LightCurve
import batman
import os

#############################################################
#                         PRIORS                            #
#############################################################
def read_priors_file(path, n_telescopes, n_filters, n_epochs,
                     limb_dark='quadratic', filter_indices=None, folded=False,
                     folded_P=None, folded_t0=None, host_radius=None,
                     allow_ttv=None, lightcurves=None, suppress_warnings=False, 
                     error_scaling=False):
    '''
    If given a csv file containing priors, will produce a PriorInfo object
    based off the given values

    Parameters
    ----------
    path : str
        Path to .csv file containing the priors.

        Columns should me in the order
        --------------------------------------------------------
        |  key  |   mode  |  input_A  |   input_B   |  filter  |
        --------------------------------------------------------

        The available modes and the expected values of inputs A and B are:

        - 'uniform': input A should be lower limit, input B should be upper
                     limit
        - 'gaussian': input_A should be mean, input_B should be standard
                      deviation.
        - 'fixed': input_A should be the fixed value. input_B is not used and
                   should be left blank.

    n_telescopes : int
        The number of different telescopes being used. Required so that
        simultaneous observations from different observatories can be used by
        TransitFit
    n_filters : int
        The number of different filters being used
    n_epochs : int
        The number of different epochs being used
    limb_dark : str, optional
        The model of limb darkening you want to use. Accepted are
            - linear
            - quadratic
            - squareroot
            - power2
            - nonlinear
        Default is quadratic
    filter_indices : array_like, optional
        If provided, will only initialise fitting for parameters which are
        relevant to the filter indices given. Note that this will result in
        a difference between the filter indices used at the top, user level and
        those used within this PriorInfo
    folded : bool, optional
        If True, will not initialise P or t0 from the priors list. Instead will
        use folded_P and folded_t0 to set fixed values. Default is False
    folded_P : float, optional
        Required if folded is True. This is the period that the light curves
        are folded to
    folded_t0 : float, optional
        Required if folded is True. This is the t0 that the light curves are
        folded to
    host_radius : float, optional
        The host radius in Solar radii.
        If this is provided, then will assume that the orbital separation is
        given in AU rather than host radii and will convert the values
        accordingly.

    Notes
    -----
    Detrending currently cannot be initialised in the prior file. It will be
    available as a kwarg in the pipeline function
    '''
    priors_list = pd.read_csv(path)
    # Parameters u0 and u1 are used only when fitting limb darkening coefficients from user defined custom priors. 
    priors_list = priors_list.drop(priors_list[priors_list['Parameter'].isin(['u0', 'u1','q0', 'q1'])].index)
    priors_list = priors_list.values

    #priors_list = pd.read_csv(path).values
    

    return parse_priors_list(priors_list, n_telescopes, n_filters, n_epochs, limb_dark, filter_indices, folded, folded_P, folded_t0, host_radius, allow_ttv, lightcurves, suppress_warnings, error_scaling)

def parse_priors_list(priors_list, n_telescopes, n_filters,
                      n_epochs, ld_model, filter_indices=None, folded=False,
                      folded_P=None, folded_t0=None, host_radius=None,
                      allow_ttv=False, lightcurves=None, suppress_warnings=False,
                      error_scaling=False):
    '''
    Parses a list of priors to produce a PriorInfo with all fitting parameters
    initialised.

    Parameters
    ----------
    priors_list : array_like, shape(X, 5)
        A list of prior information for each variable to be fitted. Can also
        set fixed values by setting the low and high values to `None` or
        `np.nan`. Each row should be of the form
        [key, mode, input A, input B, filter index]
    n_telescopes : int
        The number of different telescopes being used. Required so that
        simultaneous observations from different observatories can be used by
        TransitFit
    n_filters : int
        The number of different filters being used
    n_epochs : int
        The number of different epochs being used
    ld_model : str
        The limb darkening model to use
    filter_indices : array_like, optional
        If provided, will only initialise fitting for parameters which are
        relevant to the filter indices given. Note that this will result in
        a difference between the filter indices used at the top, user level and
        those used within this PriorInfo
    folded : bool, optional
        If True, will not initialise P or t0 from the priors list. Instead will
        use folded_P and folded_t0 to set fixed values. Default is False
    folded_P : float, optional
        Required if folded is True. This is the period that the light curves
        are folded to
    folded_t0 : float, optional
        Required if folded is True. This is the t0 that the light curves are
        folded to
    host_radius : float, optional
        The host radius in Solar radii. If this is provided, then will assume
        that the orbital separation is given in AU rather than host radii and
        will convert the values accordingly

    Returns
    -------
    priors : PriorInfo
        The fully initialised PriorInfo which can then be used in fitting.
    '''
    if folded:
        if folded_P is None:
            raise ValueError('folded_P must be provided for folded prior mode')
        if folded_t0 is None:
            raise ValueError('folded_t0 must be provided for folded prior mode')

    if allow_ttv and lightcurves is None:
        raise ValueError('lightcurves must be provided if allow_ttv is True')

    # Make a dictionary of the defaults
    priors_dict = {}

    if filter_indices is None:
        # We will use all filters
        filter_indices = np.arange(n_filters)

    rp_count = 0
    used_filters = []
    for row in priors_list:
        # First check the key and correct if possible
        row[0] = validate_variable_key(row[0])
<<<<<<< HEAD
=======
      
>>>>>>> 122cfadb
        if row[0]=='ecc' and np.isnan(row[2]):
            row[2] = 0.0
        if row[0]=='w' and np.isnan(row[2]):
            row[2] = 90.0

        # Now add to the priors_dict
        if row[0] in ['rp']:
            # We have to deal with extracting particular filters

            if row[-1] in filter_indices:
                priors_dict[row[0]] = np.append(row[2:-1], rp_count)
                rp_count += 1
                used_filters.append(row[-1])

        else:
            if row[0] == 'a' and host_radius is not None:
                # Convert the inputs to host radius units
                row[2] = AU_to_host_radii(row[2], host_radius)
                row[3] = AU_to_host_radii(row[3], host_radius)

            priors_dict[row[0]] = row[2:]

    # We  have to convert between the global filter indexing and an
    # internal filter indexing here.
    filter_conversion = {ai : i for i, ai in enumerate(used_filters)}
    # Each key is the global value, and converts to the internal value.

    ##############################
    # Make the default PriorInfo #
    ##############################

    # Need to check if any variables are missing from the default prior
    for key in _prior_info_defaults:
        if key not in priors_dict:
            # Has not been specified in the priors list
            priors_dict[key] = [_prior_info_defaults[key]]

    # Update priors_dict values if using folded curves
    if folded:
        #
        priors_dict['P'] = [folded_P]
        priors_dict['t0'] = [folded_t0]

    # Now make the basic PriorInfo
    priors = setup_priors(priors_dict['P'][0],
                          priors_dict['t0'][0],
                          priors_dict['a'][0],
                          priors_dict['rp'][0],
                          priors_dict['inc'][0],
                          priors_dict['ecc'][0],
                          priors_dict['w'][0],
                          ld_model, n_telescopes, n_filters, n_epochs,
                          priors_dict['q0'][0],
                          priors_dict['q1'][0],
                          priors_dict['q2'][0],
                          priors_dict['q3'][0],
                          allow_ttv, lightcurves, error_scaling)

    ##########################
    # Initialise the fitting #
    ##########################
    for ri, row in enumerate(priors_list):
        key, mode, inputA, inputB, filt = row
        mode = mode.strip()

        if pd.notna(filt) and filt not in filter_indices:
            # Skip this parameter since it's not in the filters we are
            # interested in
            pass

        else:
            # Convert the filter index
            try:
                filt = filter_conversion[filt]
            except KeyError:
                if pd.isna(filt):
                    # This was excepted because filt was not specified
                    filt = None
                else: raise

            if key == 'a' and host_radius is not None:
                # Convert the inputs to host radius units
                row[2] = AU_to_host_radii(row[2], host_radius)
                row[3] = AU_to_host_radii(row[3], host_radius)

            if key in ['P', 't0'] and folded:
                # Skip P and t0 for folded mode - we aren't fitting them
                pass

            elif key in ['P'] and allow_ttv:
                # We can't fit period if we are using ttv mode - skip it
                if not suppress_warnings:
                    print("WARNING: Ignoring P fitting due to ttv mode. It is recommended to specify P as 'Fixed' in the input file, else TransitFit will default to the value given with Input A.")
                pass

            elif mode.lower() in ['fixed', 'f', 'constant', 'c']:
                # Not being fitted. Default value was specified.
                pass

            elif mode.lower() in ['uniform', 'unif', 'u']:
                # Uniform fitting
                if key in ['t0'] and allow_ttv:
                    for li in np.ndindex(lightcurves.shape):
                        # Loop through each lightcurve and initialise t0
                        if lightcurves[li] is not None:
                            priors.add_uniform_fit_param(key, inputA, inputB, li[0], li[1], li[2])
                else:
                    priors.add_uniform_fit_param(key, inputA, inputB, filter_idx=filt)

            elif mode.lower() in ['gaussian', 'gauss', 'normal', 'norm', 'g']:
                # Gaussian fitting
                if key in ['t0'] and allow_ttv:
                    for li in np.ndindex(lightcurves.shape):
                        # Loop through each lightcurve and initialise t0
                        if lightcurves[li] is not None:
                            priors.add_gaussian_fit_param(key, inputA, inputB, li[0], li[1], li[2])
                else:
                    priors.add_gaussian_fit_param(key, inputA, inputB, filter_idx=filt)

            else:
                raise ValueError('Unrecognised fiting mode {} in input row {}. Must be any of "uniform", "gaussian", or "fixed"'.format(mode, ri))

    return priors

#############################################################
#                       DATA FILES                          #
#############################################################
def read_input_file(path, skiprows=0):
    '''
    Reads in a file with listed inputs and produces data arrays for use in
    retrieval.

    Parameters
    ----------
    path : str
        The path to the .csv file with the paths to input parameters and
        their telescope, filter, epoch, and detrending indices.

        Columns should be in the order
        ------------------------------------------------------------
        |  path  |  telescope  |  filter  |  epoch  |  detrending  |
        ------------------------------------------------------------

    Returns
    -------
    lightcurves  : np.array of `LightCurve`s, shape (n_telescopes, n_filters, n_epochs)
        The data loaded and stored as an array of LightCurves
    detrending_index_array : array_like, shape (n_telescopes, n_filters, n_epochs)
        The detrending indices for each lightcurve
    '''
    info = pd.read_csv(path).values

    data_path_array, detrending_index_array = parse_data_path_list(info)

    lightcurves = read_data_path_array(data_path_array, skiprows=skiprows)

    return lightcurves, detrending_index_array

def _read_data_csv(path, usecols=None):
    '''
    Given a path to a csv with columns [time, flux, errors], will get
    all the data in a way which can be used by the Retriever

    '''
    # Read in with pandas
    #breakpoint()
    data = pd.read_csv(path, usecols=usecols)

    # Extract the arrays
    times, flux, errors = data.values.T

    non_nan = np.invert(np.any(pd.isna(data.values.T), axis=0))

    return times[non_nan], flux[non_nan], errors[non_nan]

def _read_data_txt(path, skiprows=0, usecols=None, delimiter=' '):
    '''
    Reads a txt data file with columns
    '''
    try:
        data = pd.read_csv(path, usecols=usecols, dtype=float, delimiter=delimiter)
        times, flux, errors = data.values.T
        non_nan = np.invert(np.any(pd.isna(data.values.T), axis=0))
        return times[non_nan], flux[non_nan], errors[non_nan]

    except Exception as e:
         times, flux, errors = np.loadtxt(path, skiprows=skiprows, usecols=usecols).T
         return times, flux, errors

         raise e

def read_data_file(path, skiprows=0, folder=None, usecols=None, delimiter=None):
    '''
    Reads a file in, assuming that it is either a:
        .csv
        .txt
    with columns in the order time, depth, errors. Note that TransitFit assumes
    BJD times.

    Parameters
    ----------
    path : str
        Full path to the file to be loaded
    skiprows : int, optional
        Number of rows to skip in reading txt file (to avoid headers)
    folder : str or None, optional
        If not None, this folder will be prepended to all the paths. Default is
        None.
    usecols : int or sequence, optional
        Which columns to read, with 0 being the first. For example,
        ``usecols = (1,4,5)`` will extract the 2nd, 5th and 6th columns.
        These should be given in the order time, flux, uncertainty
        The default, None, results in all columns being read.

    Returns
    -------
    times : np.array
        The times of the data series
    flux : np.array
        The flux
    error : np.array
        The uncertainty on the flux
    '''
    if folder is None:
        folder = ''

    if path[-4:] == '.csv':
        times, flux, errors = _read_data_csv(os.path.join(folder, path), usecols)
    elif path[-4:] == '.txt':
        times, flux, errors = _read_data_txt(os.path.join(folder, path), skiprows, usecols)
    else:
        raise ValueError(f'Data files must be .csv or .txt, not {path[-4:]}')

    return times, flux, errors

def read_data_path_array(data_path_array, skiprows=0):
    '''
    If passed an array of paths, will read in to produce an array of
    `LightCurve`s

    Parameters
    ----------
    data_path_array : array_like, shape (n_telescopes, n_filters, n_epochs)
        Array with paths to data to load

    Returns
    -------
    lightcurves  : np.array of `LightCurve`s, shape (n_telescopes, n_filters, n_epochs)
        The data loaded and stored as an array of LightCurves
    '''
    data_path_array = np.array(data_path_array)

    n_telescopes = data_path_array.shape[0]
    n_filters = data_path_array.shape[1]
    n_epochs = data_path_array.shape[2]

    lightcurves = np.full((data_path_array.shape), None, object)

    for i in np.ndindex(lightcurves.shape):
        if data_path_array[i] is not None:
            times, flux, errors = read_data_file(data_path_array[i], skiprows)

            lightcurves[i] = LightCurve(times, flux, errors, i[0], i[1], i[2])

    return lightcurves

def parse_data_path_list(data_path_list):
    '''
    Parses a list of paths to data files and places them into an array which
    can be passed to read_data_file_array

    Parameters
    ----------
    data_path_list : array_like, shape (n_light_curves, 5)
        The list of paths. Each row should contain
        [data path, telescope idx, filter idx, epoch idx, detrending idx]

    Returns
    -------
    data_path_array : array_like, shape (num_filters, num_epochs, num_telescopes)
        The paths inserted into an array which can be used by TransitFit
    detrending_index_array : array_like, shape (num_filters, num_epochs, num_telescopes)
        The array of detrending model indices for each light curve
    '''
    data_path_list = np.array(data_path_list, dtype=object)

    if data_path_list.ndim == 1:
        data_path_list = np.array([data_path_list])

    # Work out how many epochs and filters we have
    n_telescopes = data_path_list[:,1].max() + 1
    n_filters = data_path_list[:,2].max() + 1
    n_epochs = data_path_list[:,3].max() + 1

    n_detrending_models = data_path_list[:,4].max() + 1

    # Initialise a blank array, filling it with None.
    data_path_array = np.full((n_telescopes, n_filters, n_epochs), None, object)
    detrending_index_array = np.full((n_telescopes, n_filters, n_epochs), None, object)
    column_array = np.full((n_telescopes, n_filters, n_epochs), None, object)

    # Populate the blank array
    for row in data_path_list:
        p, i, j, k, l = row
        data_path_array[i, j, k] = p
        detrending_index_array[i, j, k] = l

    return data_path_array, detrending_index_array

#############################################################
#                         FILTERS                           #
#############################################################
def parse_filter_list(filter_list, delimiter=None, unit='nanometers'):
    '''
    Parses a list of filter information into a usable form for the `'filters'`
    argument in PriorInfo.fit_limb_darkening.

    Parameters
    ----------
    filter_list : array_like, shape (n_filters, 3)
        The information on the filters. Each row should contain
        [filter_index, low wavelength/file path, high wavelength]
        The filter indices should refer to the indices used in the priors file.
        Wavelengths should be in nm.
    delimiter : str, optional
        The delimiter used in filter profile files. Default is None, which
        automatically detects using csv.Sniffer

    Returns
    -------
    filter_info : np.array, shape (n_filters, 2)
        The filter information pass to PriorInfo.fit_limb_darkening.
    '''
    filter_list = np.array(filter_list, dtype=object)

    # How many filters are there?
    n_filters = int(filter_list[:,0].max() + 1)

    # Make a blank array to populate with the filter limits
    filter_info = np.zeros((n_filters, 2), object)

    # Now populate!
    for i in range(n_filters):
        fidx, input_A, input_B = filter_list[i]

        # Check if path, name, or limits are provided:
        try:
            input_A = float(input_A)
            input_B = float(input_B)
            limits_provided=True
        except:
            limits_provided=False

        if limits_provided:
            # box limits provided
            filter_info[i] = input_A, input_B
        else:
            # Get either the path from input or replace path for provided filters
            path, unit = get_filter_path(filter_list[i, 1], unit)
            # Load in the filter profile
            filter_profile = pd.read_csv(path, sep=delimiter, dtype=float).values.T

            # Since filter wavelengths need to be in nm, we should convert them
            # from angstroms if necessary:
            if unit.lower() in ['nm', 'nanometers']:
                factor = 1
            elif unit.lower() in ['angstroms', 'angstrom', 'a']:
                factor = 0.1
            elif unit.lower() in ['m','meters','metres']:
                factor = 1e-9
            else:
                raise ValueError(f'Unrecognised unit {unit} given for filter profiles. TransitFit can only recognise "m", "nm", or "angstroms".')
            filter_info[i,0] = filter_profile[0] * factor
            filter_info[i,1] = filter_profile[1]

    return filter_info

def read_filter_info(path, delimiter=None, unit='nanometers'):
    '''
    Reads in information on the filters from .csv file and puts them in a
    format which can be passed to the ``filters`` argument in
    PriorInfo.fit_limb_darkening.

    Parameters
    ----------
    path : str
        Path to the .csv file containing the information on the filters. This
        file should have three columns:

        -------------------------------------------------
        |   filter_idx  |   low_wl_or_path  |   high_wl |
        -------------------------------------------------

        Filters can either be specified as uniform between low_wl and high_wl,
        or a full profile can be passed through a file. Filter profile files
        must be two columns, giving wavelength and transmission fraction in
        range [0,1].
        The filter indices should refer to the indices used in the priors file.
        All wavelengths should be in nm.

    delimiter : str, optional
        The delimiter used in filter profile files. Default is None, which
        automatically detects using csv.Sniffer

    Returns
    -------
    filter_info : np.array, shape (n_filters, 2)
        The filter information pass to PriorInfo.fit_limb_darkening.

    '''

    info = pd.read_csv(path).values

    return parse_filter_list(info, delimiter)

def get_filter_path(input_str, unit):
    '''
    Checks if a path or name of a default provided filter is given.

    Parameters
    ----------
    input : str
        The input string from the filter file input

    Returns
    -------
    path : str
        The path to the relevant filter
    '''
    input_str = input_str.strip()

    if os.path.exists(input_str):
        return input_str, unit

    filter_folder = os.path.dirname(os.path.dirname(os.path.realpath(__file__)))
    # Johnson UBVRI
    if input_str == 'U':
        return os.path.join(filter_folder, 'filters/JohnsonU.csv'), 'angstroms'
    if input_str == 'B':
        return os.path.join(filter_folder, 'filters/JohnsonB.csv'), 'angstroms'
    if input_str == 'V':
        return os.path.join(filter_folder, 'filters/JohnsonV.csv'), 'angstroms'
    if input_str == 'R':
        return os.path.join(filter_folder, 'filters/CousinsR.csv'), 'angstroms'
    if input_str == 'I':
        return os.path.join(filter_folder, 'filters/CousinsI.csv'), 'angstroms'

    # SDSS filters:
    if input_str == 'g':
        return os.path.join(filter_folder, 'filters/SLOAN_g.csv'), 'angstroms'
    if input_str == 'g_prime':
        return os.path.join(filter_folder, 'filters/SLOAN_gprime.csv'), 'angstroms'
    if input_str == 'i':
        return os.path.join(filter_folder, 'filters/SLOAN_i.csv'), 'angstroms'
    if input_str == 'i_prime':
        return os.path.join(filter_folder, 'filters/SLOAN_iprime.csv'), 'angstroms'
    if input_str == 'r':
        return os.path.join(filter_folder, 'filters/SLOAN_r.csv'), 'angstroms'
    if input_str == 'r_prime':
        return os.path.join(filter_folder, 'filters/SLOAN_rprime.csv'), 'angstroms'
    if input_str == 'u':
        return os.path.join(filter_folder, 'filters/SLOAN_u.csv'), 'angstroms'
    if input_str == 'u_prime':
        return os.path.join(filter_folder, 'filters/SLOAN_uprime.csv'), 'angstroms'
    if input_str == 'z':
        return os.path.join(filter_folder, 'filters/SLOAN_z.csv'), 'angstroms'
    if input_str == 'z_prime':
        return os.path.join(filter_folder, 'filters/SLOAN_zprime.csv'), 'angstroms'

    # Kepler and TESS
    if input_str.lower() == 'kepler':
        return os.path.join(filter_folder, 'filters/Kepler.csv'), 'angstroms'
    if input_str.lower() == 'tess':
        return os.path.join(filter_folder, 'filters/TESS.csv'), 'angstroms'


    raise ValueError(f'Unable to convert "{input_str}" into a path to a filter file')


#############################################################
#                         OUTPUTS                           #
#############################################################
def print_results(results, priorinfo, n_dof):
    '''
    Prints the results nicely to terminal

    Parameters
    ----------
    results : dynesty.results.Results
        The Dynesty results object, but must also have weights, cov and
        uncertainties as entries.
    priorinfo : transitfit.priorinfo.PriorInfo
        The PriorInfo object
    '''
    best = results.samples[np.argmax(results.logl)]

    print('\nBest fit results:')

    # We need to print out the results. Loop over each fitted
    for i, param_info in enumerate(priorinfo.fitting_params):
        param, tidx, fidx, eidx = param_info
        if not (param in priorinfo.limb_dark_coeffs and priorinfo.ld_fit_method == 'single'):
            if param in priorinfo.limb_dark_coeffs:
                # We need to convert the LDCs
                LDC_index = int(param[-1])
                LDC_vals = best[i - LDC_index : i + len(priorinfo.limb_dark_coeffs) - LDC_index]
                LDC_uncs = results.uncertainties[i - LDC_index : i + len(priorinfo.limb_dark_coeffs) - LDC_index]
                value = LDC_vals[LDC_index]
                unc = LDC_uncs[LDC_index]

            else:
                value = round(best[i], 6)
                unc = round(results.uncertainties[i], 6)

            if param in ['rp']:
                param = param +'_{}:\t'.format(int(fidx))
            #elif param in ['t0']:
            #    param = param +'_{}'.format(int(priorinfo._epoch_idx[i]))
            elif (param in priorinfo.detrending_coeffs + ['norm']) or (param in['t0'] and priorinfo.allow_ttv):
                param = param + '_t{}_f{}_e{}:'.format(int(tidx),int(fidx), int(eidx))
            elif param in priorinfo.limb_dark_coeffs and priorinfo.ld_fit_method in ['independent', 'coupled','custom']:
                # All the LD coeffs are fitted separately and will write out
                param = param +'_{}:\t'.format(int(fidx))
            else:
                param += ':\t'
            print('{}\t {} ± {}'.format(param, value, unc))

    # Deal with 'single' fitting LD param mode
    if priorinfo.ld_fit_method == 'single':
        # We've only fitted one wavelengths' LD coeffs:
        # Estimate the rest of the limb darkening values and write.

        # Get the fitted values in a usable format
        best_single_ld = np.zeros(len(priorinfo.limb_dark_coeffs))
        single_uncertainty = np.zeros(len(priorinfo.limb_dark_coeffs))

        for i, ui in enumerate(priorinfo.limb_dark_coeffs):
            x = np.where(np.array(priorinfo.fitting_params) == ui)[0]
            best_single_ld[i] = best[x]
            single_uncertainty = results.uncertainties[x]

        # Now do the estimation
        best_ld_params = priorinfo.ld_handler.ldtk_estimate(best_single_ld)

        # We estimate the errors by using the ratios
        estim_errors = priorinfo.ld_handler.ldtk_estimate(single_uncertainty)

        # Loop through each filter and write out the values
        for i, fi in enumerate(best_ld_params):
            for j, qj in enumerate(priorinfo.limb_dark_coeffs):
                param = qj + '_{}:\t'.format(i)
                value = round(fi[j], 6)
                unc = round(estim_errors[i, j], 6)

                print('{}\t {} ± {}'.format(param, value, unc))

    best_chi2 = - results.logl.max()

    print('chi2:\t\t {}'.format(round(best_chi2, 5)))
    print('red chi2:\t {}'.format(round(best_chi2/n_dof, 5)))

def save_final_light_curves(lightcurves, priorinfo, results,
                            folder='./final_light_curves', folded=False):
    '''
    Applies detrending and normalisation to each light curve and saves to .csv

    Parameters
    ----------
    lightcurves : array_like, shape (n_telescopes, n_filters, n_epochs)
        An array of LightCurves. If no data exists for a point in the array
        then the entry should be `None`.
    priorinfo : transitfit.priorinfo.PriorInfo
        The PriorInfo object
    results : dynesty.results.Results
        The Dynesty results object, but must also have weights, cov and
        uncertainties as entries.
    folder : str, optional
        The folder to save the files to. Default is './final_light_curves'
    folded : bool, optional
        If True, will assume that the lightcurves provided are folded and
        will change the filenames accordingly. Default is False
    '''
    # Get the best values
    best = results.samples[np.argmax(results.logl)]
    best_dict = priorinfo._interpret_param_array(best)

    # Get the array of detrending coeffs:
    if priorinfo.detrend:
        # We need to combine the detrending coeff arrays into one
        # Each entry should be a list containing all the detrending
        # coefficients to trial.
        d = np.full(lightcurves.shape, None, object)

        for i in np.ndindex(d.shape):
            for coeff in np.ravel(priorinfo.detrending_coeffs):
                if best_dict[coeff][i] is not None:
                    if d[i] is None:
                        d[i] = [best_dict[coeff][i]]
                    else:
                        d[i].append(best_dict[coeff][i])

    os.makedirs(folder, exist_ok=True)

    # Loop over each light curve and apply detrending and normalisation
    for i in np.ndindex(lightcurves.shape):
        if lightcurves[i] is not None:

            telescope_idx = lightcurves[i].telescope_idx
            filter_idx = lightcurves[i].filter_idx
            epoch_idx = lightcurves[i].epoch_idx

            # Calculate the detrended light curve
            norm = best_dict['norm'][i]

            if priorinfo.detrend:
                detrended_flux, detrended_errors = lightcurves[i].detrend_flux(d[i], norm)
            else:
                detrended_flux, detrended_errors = lightcurves[i].detrend_flux(None, norm)

            # Calculate the value of the best fit light curve at the same times
            # First we set up the parameters
            params = batman.TransitParams()
            params.t0 = best_dict['t0'][i]
            params.per = best_dict['P'][i]
            params.rp = best_dict['rp'][i]
            params.a = best_dict['a'][i]
            params.inc = best_dict['inc'][i]
            params.ecc = best_dict['ecc'][i]
            params.w = best_dict['w'][i]
            params.limb_dark = priorinfo.limb_dark

            if priorinfo.fit_ld:
                best_q = np.array([best_dict[key][i] for key in priorinfo.limb_dark_coeffs])
            else:
                q = np.array([priorinfo.priors[key][i] for key in priorinfo.limb_dark_coeffs])
                for j in np.ndindex(q.shape):
                    q[j] = q[j]
                best_q = q

            # Convert from q to u
            params.u = priorinfo.ld_handler.convert_qtou(*best_q)

            m_sample_times = batman.TransitModel(params, lightcurves[i].times)
            time_wise_best_curve = m_sample_times.light_curve(params)

            # Calculate phase for each point in the curve
            phase = lightcurves[i].get_phases(best_dict['t0'][i], best_dict['P'][i])

            write_dict = []
            for j, tj in enumerate(lightcurves[i].times):
                write_dict.append({'Time' : tj,
                                   'Phase' : phase[j],
                                   'Normalised flux' : detrended_flux[j],
                                   'Uncertainty' : detrended_errors[j],
                                   'Best fit curve' : time_wise_best_curve[j]})

            if folded:
                fname = 'filter_{}_FOLDED.csv'.format(filter_idx)
            else:
                fname = 't{}_f{}_e{}_detrended.csv'.format(telescope_idx, filter_idx, epoch_idx)

            with open(os.path.join(folder, fname), 'w') as f:
                columns = ['Time', 'Phase', 'Normalised flux', 'Uncertainty', 'Best fit curve']
                writer = csv.DictWriter(f, columns)
                writer.writeheader()
                writer.writerows(write_dict)<|MERGE_RESOLUTION|>--- conflicted
+++ resolved
@@ -166,10 +166,7 @@
     for row in priors_list:
         # First check the key and correct if possible
         row[0] = validate_variable_key(row[0])
-<<<<<<< HEAD
-=======
       
->>>>>>> 122cfadb
         if row[0]=='ecc' and np.isnan(row[2]):
             row[2] = 0.0
         if row[0]=='w' and np.isnan(row[2]):
