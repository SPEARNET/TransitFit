'''
pipeline

A function which will run everything when given a path to light curve and
priors!
'''

from .io import read_priors_file, read_input_file, read_filter_info, parse_data_path_list, read_data_path_array, parse_priors_list, parse_filter_list
from .retriever import Retriever

import numpy as np
import os




def run_retrieval(data_files, priors, filter_info=None,
                  detrending_list=[['nth order', 1]],
                  limb_darkening_model='quadratic',
                  ld_fit_method='independent', fitting_mode='auto',
                  max_batch_parameters=25, batch_overlap=2,
                  host_T=None, host_logg=None, host_z=None, host_r=None,
                  nlive=300, dlogz=None, maxiter=None, maxcall=None,
                  dynesty_sample='rslice', dynesty_bounding='multi',
                  normalise=True, detrend=True,
                  results_output_folder='./output_parameters',
                  final_lightcurve_folder='./fitted_lightcurves',
                  summary_file='summary_output.csv',
                  full_output_file='full_output.csv',
                  plot_folder='./plots', plot=True,
                  marker_color='dimgrey', line_color='black', ldtk_cache=None,
                  n_ld_samples=20000, do_ld_mc=False, data_skiprows=0,
                  allow_ttv=False, filter_delimiter=None,
<<<<<<< HEAD
                  detrending_limits=None):
    """
=======
                  detrending_limits=None, bin_data=False, cadence=2,
                  binned_color='red', walks=100, slices=10):
    '''
>>>>>>> 1bb1817a
    Runs a full retrieval of posteriors using nested sampling on a transit
    light curve or a set of transit light curves. For more guidance on the use
    of input files and structuring, see the TransitFit documentation.

    Parameters
    ----------
    data_files : str
        The path to the data input .csv file, which contains the paths to the
        light curve data.

    priors : str
        Path to a .csv file containing prior information on each variable to be
        fitted.

    filter_info : str, optional
        Path to a .csv file containing information on the wavelengths of the
<<<<<<< HEAD
        filters that observations were made at.
=======
        filters that observations were made at. TransitFit currently can handle
        uniform box filters or fully defined filter profiles provided as a csv
        file with columns of wavelength in nm and transmission fraction.
        The columns for this file should be in the order
        -------------------------------------------
        |   filter_idx  |   input_A  |   input_B  |
        -------------------------------------------
        For a uniform box filter, input_A is the lower bound in nm and input_B
        is the upper bound in nm.
        For a fully defined filter, input_A should be the path to the file
        containing the filter profile.
>>>>>>> 1bb1817a

        This is required if ld_fit_method is `'single'` or `'coupled'`. If not
        None and host_T, host_logg and host_z are not None, retrieval will
        include fitting realistic limb darkening parameters for the filters.
        Default is None.

    detrending_list : array_like, shape (n_detrending_models, 2)
        A list of different detrending models. Each entry should consist
        of a method and a second parameter dependent on the method.
        Accepted methods are
            ``['nth order', order]``

            ``['custom', function, [global fit indices, filter fit indices, epoch fit indices]]``

            ``['off', ]``
        ``function`` here is a custom detrending function. TransitFit assumes
        that the first argument to this function is times and that all
        other arguments are single-valued - TransitFit cannot fit
        list/array variables. If 'off' is used, no detrending will be
        applied to the ``LightCurve``s using this model.

        If a custom function is used, and some inputs to the function
        should not be fitted individually for each light curve, but should
        instead be shared either globally, within a given filter, or within
        a given epoch, the indices of where these fall within the arguments
        of the detrending function should be given as a list. If there are
        no indices to be given, then use an empty list: []
        e.g. if the detrending function is given by::

            foo(times, a, b, c):
                # do something

        and a should be fitted globally, then the entry in the method_list
        would be ``['custom', foo, [1], [], []]``.

    ld_model : str, optional
        The limb darkening model to use. Allowed models are

            - ``'linear'``
            - ``'quadratic'``
            - ``'squareroot'``
            - ``'power2'``
            - ``'nonlinear'``

        With the exception of the non-linear model, all models are constrained
        by the method in Kipping (2013), which can be found at
        https://arxiv.org/abs/1308.0009.
        Default is 'quadratic'.

    ld_fit_method : str, optional
        Determines the mode of fitting of limb darkening parameters. The
        available modes are:
            - ``'coupled'`` : all limb darkening parameters are fitted
              independently, but are coupled to a wavelength dependent
              model based on the host parameters through `ldkt`
            - ``'single'`` : LD parameters are still tied to a model, but only
              the first filter is actively fitted. The remaining filters
              are estimated based off the ratios given by ldtk for a host
              with the given parameters. This mode is useful for a large
              number of filters, as 'coupled' or 'independent' fitting will
              lead to much higher computation times.
            - ``'independent'`` : Each LD coefficient is fitted separately for
              each filter, with no coupling to the ldtk models.
            - ``'off'`` : no limb darkening fitting will occurr. If using this
              mode, it it strongly recommended to set values for the
              Kipping q parameters using the priors file.
        Default is `'independent'`

    fitting_mode : {``'auto'``, ``'all'``, ``'2_stage'``, ``'folded'``, ``'batched'``}, optional
        The approach TransitFit takes towards limiting the number of parameters
        being simultaneously fitted. The available modes are:
        - ``'auto'`` : Will calculate the number of parameters required to fit
          all the data simulataneously. If this is less than max_parameters,
          will set to ``'all'`` mode, else will set to ``'folded'`` if at least
          one filter has at least 3 epochs in it. Otherwise will set to
          ``'batched'``
        - ``'all'`` : Fits all parameters simultaneously, with no folding or
          batching of curves. Should be used with caution when fitting very
          large (~< 30) numbers of parameters.
        - ``'2_stage'`` : Fits in 2 stages, first detrending the light curves
          and then fitting the detrended curves simultaneously, using the
          ``'batched'`` approach if required.
        - ``'folded'`` : Useful for fitting curves with multiple epochs for each
          filter. TransitFit will fit each filter separately and produce a
          period-folded light curve for each filter, before fitting these
          simultaneously, using the ``'batched'`` approach if required.
        - ``'batched'`` : Useful for large numbers of light curves with
          relatively few shared filters, so ``'folded'`` loses large amounts of
          multi-epoch information. This mode splits the filters into sets of
          overlapping batches, runs each batch and uses the weighted means of
          each batch to produce a final result.
        Default is ``'auto'``.

    max_batch_parameters : int, optional
        The maximum number of parameters to use in a single retrieval when
        using ``'folded'`` or ``'batched'`` fitting modes. Default is 25.

    batch_overlap : in, optional
        The number of filters or epochs to overlap adjacent batches by where
        possible. This ensures that adjacent batches share information. Default
        is 2.

    host_T : tuple or None, optional
        The effective temperature of the host star, in Kelvin. Should be given
        as a (value, uncertainty) pair. Required if ld_fit_method is
        ``'single'`` or ``'coupled'``. Default is None.

    host_logg : tuple or None, optional
        The log_10 of the surface gravity of the host star, with gravity
        measured in cm/s2. Should be given as a (value, uncertainty) pair.
        Required if ld_fit_method is ``'single'`` or ``'coupled'``. Default is
        None

    host_z : tuple or None, optional
        The metalicity of the host, given as a (value, uncertainty) pair.
        Required if ld_fit_method is ``'single'`` or ``'coupled'``. Default is
        None

    host_r : tuple or None, optional
        The host radius in Solar radii, given as a (value, uncertainty) pair.
        Required for conversion of host-planet separation from AU to host radii

    nlive : int, optional
        The number of live points to use in the nested sampling retrieval.

    normalise : bool, optional
        If True, will assume that the light curves have not been normalised and
        will fit normalisation constants within the retrieval. The range to
        fit normalisation constants c_n are automatically detected using
            ``1/f_max <= c_n <= 1/f_min``
        as the default range, where ``f_min`` and ``f_max`` are the minimum and
        maximum flux values for a given light curve. Default is ``True``.

    detrend : bool, optional
        If False, no detrending will be attempted, even if specified by
        detrending list. Default is ``True``

    dlogz : float, optional
        Retrieval iteration will stop when the estimated contribution of the
        remaining prior volume to the total evidence falls below this
        threshold. Explicitly, the stopping criterion is
        ``ln(z + z_est) - ln(z) < dlogz``, where ``z`` is the current evidence
        from all saved samples and z_est is the estimated contribution from
        the remaining volume. The default is ``1e-3 * (nlive - 1) + 0.01``.

    maxiter : int or None, optional
        The maximum number of iterations to run. If None, will
        continue until stopping criterion is reached. Default is ``None``.

    maxcall : int or None, optional
        The maximum number of likelihood calls in retrieval. If None, will
        continue until stopping criterion is reached. Default is ``None``.

    dynesty_sample : str, optional
        Method used to sample uniformly within the likelihood constraint,
        conditioned on the provided bounds. Unique methods available are:
        uniform sampling within the bounds(``'unif'``), random walks with fixed
        proposals (``'rwalk'``), random walks with variable (“staggering”)
        proposals (``'rstagger'``), multivariate slice sampling along preferred
        orientations (``'slice'``), “random” slice sampling along all
        orientations (``'rslice'``), “Hamiltonian” slices along random
        trajectories (``'hslice'``), and any callable function which follows
        the pattern of the sample methods defined in dynesty.sampling.
        'auto' selects the sampling method based on the dimensionality of
        the problem (from ``ndim``). When ndim < 10, this defaults to ``'unif'``.
        When 10 <= ``ndim`` <= 20, this defaults to ``'rwalk'``. When ndim > 20,
        this defaults to ``'hslice'`` if a gradient is provided and ``'slice'``
        otherwise. ``'rstagger'`` and ``'rslice'`` are provided as alternatives for
        ``'rwalk'`` and ``'slice'``, respectively. Default is ``'rslice'``.

    dynesty_bounding : {``'none'``, ``'single'``, ``'multi'``, ``'balls'``, ``'cubes'``}, optional
        The decomposition to use in sampling. Default is 'multi'

    results_output_folder : str, optional
        Folder to save results to. TransitFit will create subfolders within
        this if folded or batched runs are being used. Default is
        ``'./output_parameters'``

    fitted_lightcurve_folder : str, optional
        The folder to save fitted light curves to. These files contain the
        normalised and detrended light curves, as well as the best fit curve.
        Default is ``'./fitted_lightcurves'``

    summary_file : str, optional
        The file to save the summarised final parameter results to. These are
        calculated by taking weighted averages over any batched fitting.
        Default is ``'summary_output.csv'``

    full_output_file : str, optional
        The file to save the full, non-summarised results to. This file gives
        the results for each batch, without averaging over batches to get
        summaried results. Default is ``'full_output.csv'``

    plot_folder : str, optional
        Path to folder to save plots to. Default is ``'./plots'``

    plot : bool, optional
        If ``True``, will plot all fitted light curves within the fitting routine,
        including any from partial fitting (eg, single filter modes). Default
        is ``True``.

    marker_color : matplotlib color, optional
        The colour to plot data points on plots. Default is ``'dimgray'``.

    line_colour : matplotlib color, optional
        The colour to plot best fit light curves on plots. Default is ``'black'``.

    ldtk_cache : str, optional
        This is the path to cache LDTK files to. If not specified, will
        default to the LDTK default.

    n_ld_samples : int, optional
        Controls the number of samples taken by PyLDTk when calculating LDCs
        when using ``'coupled'`` or ``'single'`` modes for limb darkening
        fitting. Default is ``20000``

    do_ld_mc : bool, optional
        If ``True``, will use MCMC sampling to more accurately estimate the
        uncertainty on intial limb darkening parameters provided by PyLDTk.
        Default is ``False``.

    data_skiprows : int, optional
        The number of rows to skip when reading in light curve data from a .txt
        file. Default is ``0``.

    allow_ttv : bool, optional
        If ``True``, will fit t0 for each epoch individually. Default is
        ``False``.

    filter_delimiter : str, optional
        The delimiter in filter profile files. Default is ``None``, which will
        lead to ``pandas`` trying to auto detect the delimiter.

    detrending_limits : list, optional
<<<<<<< HEAD
        The bounds on detrending coefficients, given as ``(lower, upper)`` pair
        for each detrending method. If not provided, will default to ``±1000``
=======
        The bounds on detrending coefficients, given as (lower, upper) pair for
        each detrending method. IF not provided, will default to ±1000
    bin_data : bool, optional
        If True, any folded light curves will be plotted with data binned to an
        observing cadence given by `cadence`. Default is False.
    cadence : float, optional
        The observing cadence, in minutes, to bin data to if `bin_data` is
        True. Default is 2 (mirroring TESS observations)
    binned_color : str, optional
        The color to use for binned data. Default is `'red'`.
>>>>>>> 1bb1817a

    Returns
    -------
    results : dict
        The results returned by ``Retriever.run_dynesty()``
    """
    # Load in the data and work out number of telescopes, filters, and epochs
    lightcurves, detrending_index_array = read_input_file(data_files)

    n_telescopes = lightcurves.shape[0]
    n_filters = lightcurves.shape[1]
    n_epochs = lightcurves.shape[2]

    # Set up the Retriever
    retriever = Retriever(data_files, priors, n_telescopes, n_filters, n_epochs,
                          filter_info, detrending_list, limb_darkening_model,
                          host_T, host_logg, host_z, host_r, ldtk_cache,
                          data_skiprows, n_ld_samples, do_ld_mc, allow_ttv,
                          filter_delimiter, detrending_limits)

    # Run the retrieval!
    results = retriever.run_retrieval(ld_fit_method, fitting_mode,
                                      max_batch_parameters, maxiter, maxcall,
                                      dynesty_sample, nlive, dlogz, plot,
                                      results_output_folder,
                                      final_lightcurve_folder, summary_file,
                                      full_output_file, plot_folder,
                                      marker_color, line_color, dynesty_bounding, normalise,
                                      detrend, batch_overlap, bin_data, cadence, binned_color,
                                      walks, slices)

    return results<|MERGE_RESOLUTION|>--- conflicted
+++ resolved
@@ -31,14 +31,9 @@
                   marker_color='dimgrey', line_color='black', ldtk_cache=None,
                   n_ld_samples=20000, do_ld_mc=False, data_skiprows=0,
                   allow_ttv=False, filter_delimiter=None,
-<<<<<<< HEAD
-                  detrending_limits=None):
-    """
-=======
                   detrending_limits=None, bin_data=False, cadence=2,
                   binned_color='red', walks=100, slices=10):
     '''
->>>>>>> 1bb1817a
     Runs a full retrieval of posteriors using nested sampling on a transit
     light curve or a set of transit light curves. For more guidance on the use
     of input files and structuring, see the TransitFit documentation.
@@ -55,21 +50,7 @@
 
     filter_info : str, optional
         Path to a .csv file containing information on the wavelengths of the
-<<<<<<< HEAD
         filters that observations were made at.
-=======
-        filters that observations were made at. TransitFit currently can handle
-        uniform box filters or fully defined filter profiles provided as a csv
-        file with columns of wavelength in nm and transmission fraction.
-        The columns for this file should be in the order
-        -------------------------------------------
-        |   filter_idx  |   input_A  |   input_B  |
-        -------------------------------------------
-        For a uniform box filter, input_A is the lower bound in nm and input_B
-        is the upper bound in nm.
-        For a fully defined filter, input_A should be the path to the file
-        containing the filter profile.
->>>>>>> 1bb1817a
 
         This is required if ld_fit_method is `'single'` or `'coupled'`. If not
         None and host_T, host_logg and host_z are not None, retrieval will
@@ -304,12 +285,8 @@
         lead to ``pandas`` trying to auto detect the delimiter.
 
     detrending_limits : list, optional
-<<<<<<< HEAD
-        The bounds on detrending coefficients, given as ``(lower, upper)`` pair
-        for each detrending method. If not provided, will default to ``±1000``
-=======
         The bounds on detrending coefficients, given as (lower, upper) pair for
-        each detrending method. IF not provided, will default to ±1000
+        each detrending method. IF not provided, will default to ±10
     bin_data : bool, optional
         If True, any folded light curves will be plotted with data binned to an
         observing cadence given by `cadence`. Default is False.
@@ -318,7 +295,6 @@
         True. Default is 2 (mirroring TESS observations)
     binned_color : str, optional
         The color to use for binned data. Default is `'red'`.
->>>>>>> 1bb1817a
 
     Returns
     -------
