'''
Object to deal with writing fitting results to files
'''
import numpy as np
import os
import csv
import pandas as pd
import batman
import itertools
import traceback
import corner
import pickle
from collections.abc import Iterable


import matplotlib.pyplot as plt
import matplotlib.gridspec as gridspec
from matplotlib.ticker import MaxNLocator
from matplotlib.colors import to_rgb
from matplotlib import colors

from .retriever import global_params, filter_dependent_params, lightcurve_dependent_params
from ._utils import weighted_avg_and_std, host_radii_to_AU, get_normalised_weights, get_covariance_matrix
from ._paramarray import ParamArray
from .lightcurve import LightCurve
from .error_analysis import ErrorLimits, get_quantiles_on_best_val


class OutputHandler:
    '''
    Designed to handle writing outputs from retrieval to files

    Parameters
    ----------
    lightcurves : array_like, shape (n_telescopes, n_filters, n_epochs)
        The full lightcurves array to be retrieved.
    full_prior : PriorInfo
        The prior for the complete light curve dataset.

    '''
    def __init__(self, lightcurves, full_prior, host_r=None):

        self.all_lightcurves = lightcurves

        self.full_prior = full_prior

        self.ld_coeffs = self.full_prior.limb_dark_coeffs
        self.ld_coeffs_u = ['u{}'.format(i) for i in range(len(self.ld_coeffs))]
        self.ld_model = self.full_prior.limb_dark

        self.host_r = host_r

        self.best_model = None
        self.batman_initialised = False

        self.global_params = []
        for i, param in enumerate(self.full_prior.fitting_params):
            if np.all(param[1:] == None):
                self.global_params.append(param[0])

    def save_final_light_curves(self, all_lightcurves, global_prior,
                                folder='./final_light_curves', folded=False):
        '''
        Saves the final curves and best fit model to file

        Requires best model to be initialised

        Parameters
        ----------
        all_lightcurves : array_like
            Array containing the global set of light curves - these should be
            raw and not normalised or detrended.
        '''
        print('Saving final light curves')
        # Set up the model
        self._initialise_batman(all_lightcurves)

        # Put all the detrending coeffs in usable format
        d = np.full(all_lightcurves.shape, None, object)

        if global_prior.detrend:
            # We need to combine the detrending coeff arrays into one
            # Each entry should be a list containing all the detrending
            # coefficients for the light curve.
            for i in np.ndindex(d.shape):
                for coeff in np.ravel(global_prior.detrending_coeffs):                   
                    if type(coeff) is not list:
                        if self.best_model[coeff][i] is not None:
                            if d[i] is None:
                                d[i] = [self.best_model[coeff][i][0]]

                            else:
                                d[i].append(self.best_model[coeff][i][0])
                    else:
                        for coeff_i in coeff:
                            if self.best_model[coeff_i][i] is not None:
                                if d[i] is None:
                                    d[i] = [self.best_model[coeff_i][i][0]]

                                else:
                                    d[i].append(self.best_model[coeff_i][i][0])
                            

        for i, lc in np.ndenumerate(all_lightcurves):
            # Loop through each light curve, make the best model, and save it!
            if lc is not None:
                # First, detrend and normalise the curve

                try:    
                    d_new=[*d[i],self.best_model['t0'][i][0], self.best_model['P'][i][0]]
                except TypeError:
                    d_new=[d[i],self.best_model['t0'][i][0], self.best_model['P'][i][0]]
                #flux, flux_err = lc.detrend_flux(d[i], self.best_model['norm'][i][0], force_normalise=True)
                flux, flux_err = lc.detrend_flux(d_new, self.best_model['norm'][i][0], force_normalise=True)

                # Get phase
                phase = lc.get_phases(self.best_model['t0'][i][0], self.best_model['P'][i][0])

                # Get the best fit model depths
                model_curve = self.batman_models[i].light_curve(self.batman_params[i])

                write_data = np.vstack((lc.times, phase, flux, flux_err, model_curve)).T

                write_data_frame = pd.DataFrame(write_data, columns=['Time', 'Phase', 'Normalised flux', 'Flux uncertainty', 'Best fit curve'])

                save_path = os.path.join(folder,'t{}_f{}_e{}_detrended.csv'.format(*i))

                os.makedirs(folder, exist_ok=True)
                write_data_frame.to_csv(save_path, index=False, na_rep='-')

    def plot_final_light_curves(self, all_lightcurves, global_prior,
                                folder='./plots', figsize=(12,8),
                                marker_color='dimgrey', line_color='black',
                                plot_folded=True, titles=False, bin_data=True,
                                cadence=2, binned_color='red'):
        '''
        Plots the detrended light curves with the global best-fit model

        Parameters
        ----------
        cadence : float, optional
            The cadence to bin to in minutes

        '''
        print('Plotting final curves')

        # Getting the maximum limits of the phase in all light curves
        phase_lims=[1,-1]
        for i, lc in np.ndenumerate(all_lightcurves):
            # Loop through each light curve, make the best model, and save it!
            if lc is not None:
                # Get phase
                phase = lc.get_phases(self.best_model['t0'][i][0], self.best_model['P'][i][0])
                phase_lims[0]=min(phase_lims[0],min(phase))
                phase_lims[1]=max(phase_lims[1],max(phase))
        phase_lims = [phase_lims[0]-0.005, phase_lims[1]+0.005] # Changing the limits by 0.005 to have a small gap

        # First, deal with detrending
        # Put all the detrending coeffs in usable format
        d = np.full(all_lightcurves.shape, None, object)

        if global_prior.detrend:
            # We need to combine the detrending coeff arrays into one
            # Each entry should be a list containing all the detrending
            # coefficients for the light curve.
            for i in np.ndindex(d.shape):
                for coeff in np.ravel(global_prior.detrending_coeffs):
                    if type(coeff) is not list:
                        if self.best_model[coeff][i] is not None:
                            if d[i] is None:
                                d[i] = [self.best_model[coeff][i][0]]

                            else:
                                d[i].append(self.best_model[coeff][i][0])
                    else:
                        for coeff_i in coeff:
                            if self.best_model[coeff_i][i] is not None:
                                if d[i] is None:
                                    d[i] = [self.best_model[coeff_i][i][0]]

                                else:
                                    d[i].append(self.best_model[coeff_i][i][0])


        # Now we loop through each curve and make the plots
        for i, lc in np.ndenumerate(all_lightcurves):
            # Loop through each light curve, make the best model, and save it!
            if lc is not None:
                # First, detrend and normalise the curve
                try:    
                    d_new=[*d[i],self.best_model['t0'][i][0], self.best_model['P'][i][0]]
                except TypeError:
                    d_new=[d[i],self.best_model['t0'][i][0], self.best_model['P'][i][0]]
                #flux, flux_err = lc.detrend_flux(d[i], self.best_model['norm'][i][0], force_normalise=True)
                flux, flux_err = lc.detrend_flux(d_new, self.best_model['norm'][i][0], force_normalise=True)

                # Get phase
                phase = lc.get_phases(self.best_model['t0'][i][0], self.best_model['P'][i][0])

                # Get the best fit model depths - use linspaced times for plot
                # and the lc times for residuals
                model_times = np.linspace(lc.times.min(), lc.times.max(), 1000)
                model = batman.TransitModel(self.batman_params[i], model_times)
                model_curve = model.light_curve(self.batman_params[i])
                time_wise_best_curve = self.batman_models[i].light_curve(self.batman_params[i])
                # get model phase:
                n = (model_times - (self.best_model['t0'][i][0] - 0.5 * self.best_model['P'][i][0]))//self.best_model['P'][i][0]

<<<<<<< HEAD
                model_phase = (model_times - self.best_model['t0'][i][0])/self.best_model['P'][i][0] - n# + 0.5
=======
                model_phase = (model_times - self.best_model['t0'][i][0])/self.best_model['P'][i][0] - n #+ 0.5
>>>>>>> f6486d3c

                # Get the residual
                residuals = flux - time_wise_best_curve

                plot_errors = [flux_err, None]
                sub_folder = ['with_errorbars', 'without_errorbars']

                for j in range(2):
                    fname = 'individual_curves/{}/t{}_f{}_e{}.png'.format(sub_folder[j],*i)
                    if titles:
                        title = 'Fitted curve: Telescope {} Filter {}, Epoch {}'.format(*i)
                    else:
                        title = None

                    ####### PLOT! #########
                    self._plot_data(phase, flux, plot_errors[j], model_phase,
                                    model_curve, residuals, fname, title, folder,
                                    figsize, marker_color, line_color, phase_lims)

        if not plot_folded:
            return

        # Now we fold the light curves for each filter
        for fi in range(all_lightcurves.shape[1]):
            phase = []
            flux = []
            flux_err = []
            residuals = []
            model_phase = []
            model_flux = []

            for ti, ei in itertools.product(range(all_lightcurves.shape[0]), range(all_lightcurves.shape[2])):
                i = (ti, fi, ei)
                lc = all_lightcurves[i]
                if lc is not None:
                    try:    
                        d_new=[*d[i],self.best_model['t0'][i][0],self.best_model['P'][i][0]]
                    except TypeError:
                        d_new=[d[i],self.best_model['t0'][i][0],self.best_model['P'][i][0]]

                    #lc_flux, lc_flux_err = lc.detrend_flux(d[i], self.best_model['norm'][i][0], force_normalise=True)
                    lc_flux, lc_flux_err = lc.detrend_flux(d_new, self.best_model['norm'][i][0], force_normalise=True)
                    lc_phase = lc.get_phases(self.best_model['t0'][i][0], self.best_model['P'][i][0])

                    # Get the best fit model depths - use linspaced times for plot
                    # and the lc times for residuals
                    model_times = np.linspace(lc.times.min(), lc.times.max(), 1000)
                    model = batman.TransitModel(self.batman_params[i], model_times)
                    lc_model_curve = model.light_curve(self.batman_params[i])
                    time_wise_best_curve = self.batman_models[i].light_curve(self.batman_params[i])

                    # get model phase:
                    n = (model_times - (self.best_model['t0'][i][0] - 0.5 * self.best_model['P'][i][0]))//self.best_model['P'][i][0]

<<<<<<< HEAD
                    lc_model_phase = (model_times - self.best_model['t0'][i][0])/self.best_model['P'][i][0] - n# + 0.5
=======
                    lc_model_phase = (model_times - self.best_model['t0'][i][0])/self.best_model['P'][i][0] - n #+ 0.5
>>>>>>> f6486d3c

                    lc_residuals = lc_flux - time_wise_best_curve

                    # Store the values!
                    phase += list(lc_phase)
                    flux += list(lc_flux)
                    flux_err += list(lc_flux_err)
                    residuals += list(lc_residuals)
                    model_phase += list(lc_model_phase)
                    model_flux += list(lc_model_curve)

            phase = np.array(phase).flatten()
            flux = np.array(flux).flatten()
            flux_err = np.array(flux_err).flatten()
            residuals = np.array(residuals).flatten()
            model_phase = np.array(model_phase).flatten()
            model_flux = np.array(model_flux).flatten()

            P = self.best_model['P'][None, None, None][0]
            t0 = self.best_model['t0'][None, None, 0][0]

            cadence_days = cadence / (24 * 60)

            cadence_phase = cadence_days/P

            plot_errors = [flux_err, None]
            sub_folder = ['with_errorbars', 'without_errorbars']

            for j in range(2):
                fname = 'folded_curves/{}/filter_{}.png'.format(sub_folder[j],fi)
                if titles:
                    title = 'Folded curve for filter {}'.format(fi)
                else:
                    title = None

                ####### PLOT! #########
                try:
                    self._plot_data(phase, flux, plot_errors[j], model_phase,
                                model_flux, residuals, fname, title, folder,
                                    figsize, marker_color, line_color, phase_lims, bin_data,
                                cadence_phase, binned_color)

                except Exception as e:
                    print('Exception raised while plotting:')
                    print(e)
                    print('Traceback:')
                    traceback.print_tb(e.__traceback__)

    def save_complete_results(self, mode, global_prior, output_folder,
                              summary_file):
        '''
        Once all batches etc are run, collates all results and saves to csv
        '''
        _ = self._initialise_best_model(mode, global_prior, output_folder, summary_file)

        print('Saving final results')

        self._save_results_dict(self.best_model, os.path.join(output_folder, 'Complete_results.csv'), False)

        el = ErrorLimits(output_folder)
        el.get_errors()

    def save_results(self, results, priors, lightcurves,
                     output_folder='./output_parameters',
                     summary_file='summary_output.csv',
                     full_output_file='full_output.csv',
                     samples_plot_folder='./plots', folded=False,
                     plot_posteriors=True, batch_idx=None, stage=1):
        '''
        Saves results to .csv files

        Parameters
        ----------
        results : array_like, shape (n_batches, )
            The results from each run
        priors : array_like, shape (n_batches, )
            The priors for each run
        lightcurves : array_like, shape (n_batches, )
            The light curves for each run
        fit_ld : bool, optional
            Must be true if LDCs are fitted. Default is True
        output_folder : str, optional
            The folder to save output files to (not plots). Default is
            `'./output_parameters'`
        summary_file : str, optional
            The file name for the final output. This file only gives the
            averaged values, rather than individual values fitted within
            batches if there are any. Default is `'summary_output.csv'`
        full_output_file : str, optional
            The file name for the full output file. This file gives partial
            results from batches, rather than the averaged results. Default is
            `'full_output.csv'`

        Returns
        -------
        best_vals : dict
            Each entry is [best val, error]
        combined_dict : dict
            The combined results dictionary. Each entry is a list of values
            from the results dictionaries -
            [[best value, median, 16th percentile, 84th percentile, stdev],...]
        '''
        print('Saving full results...')
        fit_ld = priors[0].fit_ld

        results_dicts = []

        for i, ri in enumerate(results):
            results_dicts.append(self.get_results_dict(ri, priors[i], lightcurves[i]))
            if plot_posteriors:
                try:
                    if folded:
                        sample_folder = os.path.join(samples_plot_folder, 'folded')
                    else:
                        sample_folder = os.path.join(samples_plot_folder, 'unfolded')
                    print(f'Plotting batch {i} samples to {os.path.join(sample_folder, f"batch_{i}_samples.png")}')
                    self._plot_samples(ri, priors[i], f'batch_{i}_samples.png', sample_folder)
                except Exception as e:
                    print(e)
        best_vals, combined_results = self.get_best_vals(results_dicts, fit_ld)

        print(f'Saving summary results to {os.path.join(output_folder, summary_file)}')
        self._save_results_dict(best_vals, os.path.join(output_folder, summary_file), False)
        print(f'Saving full results to {os.path.join(output_folder, full_output_file)}')
        self._save_results_dict(combined_results, os.path.join(output_folder, full_output_file), True)
        print('Results saved')

        return best_vals, combined_results

    def get_results_dict(self, results, priors, lightcurves):
        '''
        Makes dictionaries of results from a single dynesty run.

        Useful for putting results in a form which allows for easy summary etc.

        Parameters
        ----------
        results : dict
            Results from a single dynesty run
        priors : PriorInfo
            The priors for the run
        lightcurves : array_like, shape (n_telescopes, n_filters, n_epochs)
            The lightcurves for the run

        Returns
        -------
        results_dict : dict
            Each entry is [best value, median, 16th percentile, 84th percentile, stdev]
        '''
        print('Extracting results dict')
        results_dict = {}

        # Loop over all fitting parameters and access the results
        for i, param_info in enumerate(priors.fitting_params):
            param_name, batch_tidx, batch_fidx, batch_eidx = param_info

            batch_idx = (batch_tidx, batch_fidx, batch_eidx)
            # GET INDICES
            # The indices here are for a particular batch. We want global
            # values so pull them out of the LightCurves
            full_idx = self._batch_to_full_idx(batch_idx, param_name, lightcurves, priors.allow_ttv)

            result_entry = [results.best[i], results.median[i], results.lower_err[i], results.upper_err[i], results.uncertainties[i]]

            # Check that the parameter has been initialised in the dict
            results_dict = self._initialise_dict_entry(results_dict, param_name)
            if results_dict[param_name][full_idx] is None:
                # Initialise a list
                results_dict[param_name][full_idx] = []

            results_dict[param_name][full_idx].append(result_entry)

        # Go through the PriorInfo and get the constant values out
        # These are ones that were in the priors and NOT in fitting params
        for param_name in priors.priors:
            if param_name not in priors.fitting_params:
                # This is a constant value
                # Check that the parameter has been initialised in the dict
                results_dict = self._initialise_dict_entry(results_dict, param_name)
                for i in np.ndindex(priors.priors[param_name].shape):
                    if priors.priors[param_name][i] is not None:
                        result_entry = [priors.priors[param_name].default_value, None, None, None, None]

                        if results_dict[param_name][i] is None:
                            # Initialise a list
                            results_dict[param_name][i] = []

                        results_dict[param_name][i].append(result_entry)
        return results_dict

    def get_best_vals(self, results_dicts, priors, fit_ld=True, return_combined=True):
        '''
        Gets the best values for a set of runs from the given results dicts

        Parameters
        ----------
        results_dicts : array_like, shape (n_batches, )
            The results_dicts obtained from get_results_dict
        fit_ld : bool, optional
            Should be True if LDC fitting. Default is True
        return_combined : bool, optional
            If True, will return the results dicts combined into a single dict.
            Default is True.

        Returns
        -------
        best_vals : dict
            Each entry is [best val, error]
        combined_dict : dict
            The combined results dictionary. Returned if return_combined is
            True
        '''
        print('Calculating best values for this run')
        best_vals = {}

        # Collate the results dicts
        combined_dict = self.combine_results_dicts(results_dicts)

        for param in combined_dict:
            # Loop through each parameter
            best_vals = self._initialise_dict_entry(best_vals, param)

            for i in np.ndindex(combined_dict[param].shape):
                if combined_dict[param][i] is not None:
                    # get the weighted avrage and error
                    if np.any(combined_dict[param][i][:,-1] == None):
                        # This is a constant
                        best_vals[param][i] = (combined_dict[param][i][:,0][0], None)
                    else:
                        best_vals[param][i] = weighted_avg_and_std(combined_dict[param][i][:, 0], combined_dict[param][i][:, -1], single_val=True)

        # Limb darkening bits
        if fit_ld:
            best_vals, combined_dict = self.add_best_u(best_vals, combined_dict)
        if return_combined:
            return best_vals, combined_dict
        return best_vals

    def combine_results_dicts(self, results_dicts):
        '''
        Combines the given results dicts into one dict

        Parameters
        ----------
        results_dicts : array_like, shape (n_batches, )
            The results_dicts obtained from get_results_dict

        Returns
        -------
        combined_dict : dict
            The combined results dictionary. Each entry is a list of values
            from the results dictionaries -
            [[best value, median, 16th percentile, 84th percentile, stdev],...]
        '''
        print('Combining results dicts')
        combined_dict = {}
        # Loop through each dict and the params
        for rd in results_dicts:
            for param in rd.keys():
                combined_dict = self._initialise_dict_entry(combined_dict, param)

                for i in np.ndindex(combined_dict[param].shape):
                    if rd[param][i] is not None:
                        if combined_dict[param][i] is None:
                            combined_dict[param][i] = rd[param][i]
                        else:
                            combined_dict[param][i] += rd[param][i]

        # Convert to np.arrays
        for param in combined_dict.keys():
            for i in np.ndindex(combined_dict[param].shape):
                if combined_dict[param][i] is not None:
                    combined_dict[param][i] = np.array(combined_dict[param][i])

        return combined_dict

    def add_best_u(self, best_dict, combined_dict):
        '''
        Given results dicts, adds in the u vals

        Parameters
        ----------
        best_dict : dict
            The dictionary of best results
        combined_dict : dict
            The full results

        Returns
        -------
        best_dict : dict
            The same dictionary with the best u vals added.
        combined_dict : dict
            The same dictionary with the u vals added.
        '''
        # Initialise each of the u params
        u_coeffs = []
        for param in self.ld_coeffs:
            ldc_q = 'q{}'.format(param[-1])
            ldc_u = 'u{}'.format(param[-1])
            u_coeffs.append(ldc_u)

            if ldc_u not in best_dict:
                combined_dict[ldc_u] = combined_dict[ldc_q].generate_blank_ParamArray()
                best_dict[ldc_u] = combined_dict[ldc_u].generate_blank_ParamArray()

        # Now get the values!
        for i in np.ndindex(best_dict['q0'].shape):
            if best_dict['q0'][i] is not None:
                # There are q values associated with this filter
                for u in u_coeffs:
                    best_dict[u][i] = []
                    combined_dict[u][i] = []

                # Put all the q values for a given filter into one place so we
                # can access q0, q1 simultaneously for converting to u
                n_batches = len(combined_dict['q0'][i])

                # indexing is filter_q[batch, val/err, qX]
                filter_q = np.zeros((n_batches, 2, len(self.ld_coeffs)))

                for b in range(n_batches):
                    for qi, q in enumerate(self.ld_coeffs):
                        filter_q[b,0,qi] = combined_dict[q][i][b][0]
                        filter_q[b,1,qi] = combined_dict[q][i][b][-1]

                # indexing is best_filter_q[val/err, qX]
                best_filter_q = np.vstack((best_dict[q][i] for q in self.ld_coeffs)).T

                # Convert the q values. First up the combined dict:
                for b in range(n_batches):
                    u, u_err = self.full_prior.ld_handler.convert_qtou_with_errors(*filter_q[b])

                    for k, uk in enumerate(u_coeffs):
                        combined_dict[uk][i].append([u[k], u_err[k]])

                # Now the best dict:
                u, u_err = self.full_prior.ld_handler.convert_qtou_with_errors(*best_filter_q)
                for k, uk in enumerate(u_coeffs):
                    best_dict[uk][i] = np.array([u[k], u_err[k]])

        return best_dict, combined_dict

    def _initialise_best_model(self, mode, global_prior, output_folder,
                               summary_file):
        '''
        Sets up the best fit model used to output best fit

        Parameters
        ----------
        mode : str
            The fitting mode being used
        global_prior : PriorInfo
            The full_prior from the retriever. Used to determine array shapes.

        Returns
        -------
        best_model : dict
            A dictionary containing param arrays of the best values

        Notes
        -----
        To do this, we go through all output parameter files and pull in the
        values. In folded mode, we pull in from the global summary first and
        add from the filter summaries after
        '''
        print('Initialising best fit model')
        mode = mode.lower()
        if mode not in ['all', 'batched', 'folded', '2_stage']:
            raise ValueError('Unrecognised mode {}'.format(mode))

        best_model_dict = {}

        # First we initialise each entry in the dict
        for param in global_prior.priors.keys():
            # Initialise from the global prior
            best_model_dict = self._initialise_dict_entry(best_model_dict, param, global_prior)

        for param in self.ld_coeffs:
            # Now initialise the LDC u params
            ldc_q = 'q{}'.format(param[-1])
            ldc_u = 'u{}'.format(param[-1])

            if ldc_u not in best_model_dict:
                best_model_dict[ldc_u] = best_model_dict[ldc_q].generate_blank_ParamArray()

        # Now we go through each of the output files and use them to populate
        # the best_model_dict

        # First use the top-level output
        top_output = pd.read_csv(os.path.join(output_folder, summary_file))

        # List of parameters which were fitted from the top level
        top_params = []

        for i, row in top_output.iterrows():
            param, tidx, fidx, eidx, best, err = row

            if param[-3:] == '/r*':
                param = param[:-3]
            if not err == '-' or mode in ['all', 'batched']:
                if tidx == '-':
                    tidx == None
                else:
                    tidx = int(tidx)

                if fidx == '-':
                    fidx == None
                else:
                    fidx = int(fidx)

                if eidx == '-':
                    eidx == None
                else:
                    eidx = int(eidx)

                best = float(best)
                if err == '-':
                    err = None
                else:
                    err = float(err)

                if param in best_model_dict:
                    if best_model_dict[param][tidx, fidx, eidx] is None:
                        best_model_dict[param][tidx, fidx, eidx] = []

                    best_model_dict[param][tidx, fidx, eidx].append([best, err])

                    if param not in top_params:
                        top_params.append(param)
                #if param in best_model_dict:
                #    best_model_dict[param][tidx, fidx, eidx] = [best, err]

        #if mode in ['all', 'batched']:
        #    self.best_model = best_model_dict
        #    return best_model_dict

        if mode == 'folded':
            # Now we have to go through the results for each of the filters and
            # add in the results from those
            for fi in range(global_prior.n_filters):
                path = os.path.join(output_folder, 'filter_{}_parameters'.format(fi), 'filter_{}_summary.csv'.format(fi))

                filter_output = pd.read_csv(path)
                for i, row in filter_output.iterrows():
                    param, tidx, fidx, eidx, best, err = row

                    if param[-3:] == '/r*':
                        param = param[:-3]

                    if tidx == '-':
                        tidx == None
                    else:
                        tidx = int(tidx)

                    if fidx == '-':
                        fidx == None
                    else:
                        fidx = int(fidx)

                    if eidx == '-':
                        eidx == None
                    else:
                        eidx = int(eidx)

                    best = float(best)
                    if err == '-':
                        err = None
                    else:
                        err = float(err)

                    if param in best_model_dict and param not in top_params:
                        # Store the value(s) from each if the parameter was not
                        # fitted in the folded run
                        if best_model_dict[param][tidx, fidx, eidx] is None:
                            best_model_dict[param][tidx, fidx, eidx] = []

                        best_model_dict[param][tidx, fidx, eidx].append([best, err])


        # Now we go through the params, checking to see if there are multiple
        # values. If there are, we need to take the weighted final values
        for param in best_model_dict:
            for i in np.ndindex(best_model_dict[param].shape):
                if best_model_dict[param][i] is not None:
                    param_results = np.array(best_model_dict[param][i])

                    if param_results[0,1] is None:
                        # deal with the global fixed values (err=None)
                        best_model_dict[param][i] = [param_results[0,0], None]
                        break
                    else:
                        best_model_dict[param][i] = weighted_avg_and_std(param_results[:, 0], param_results[:,1], single_val=True)

        self.best_model = best_model_dict

        return best_model_dict

    def _quicksave_result(self, results, priors, lightcurves,
                          base_output_path='./outputs', filter=None, batch=None):
        '''
        Quickly saves a batch result to file and pickle the Result and Prior
        objects
        '''
        result_dict = self.get_results_dict(results, priors, lightcurves)
        result_dict, _ = self.get_best_vals([result_dict], priors.fit_ld)
        base_fname = ''
        if filter is not None:
            base_fname += f'filter_{filter}_'
        else:
            base_fname += 'all_filters_'
        if batch is not None:
            base_fname += f'batch_{batch}_'
        result_file_fname = base_fname + 'output.csv'
        result_pickle_fname = base_fname +'results.pkl'
        priors_pickle_fname = base_fname + 'priors.pkl'

        # Quicksave best results
        output_path = os.path.join(base_output_path, 'quicksaves', result_file_fname)
        print(f'Quicksaving best results to {output_path}')
        self._save_results_dict(result_dict, output_path, False)

        # Quicksave full results object
        output_path = os.path.join(base_output_path, 'quicksaves', result_pickle_fname)
        print(f'Quicksaving full results to {output_path}')
        with open(output_path, 'wb') as f:
            try:
                pickle.dump(results, f, pickle.HIGHEST_PROTOCOL)
            except Exception as e:
                print('Exception encountered:', e)

        # Quicksave priors
        output_path = os.path.join(base_output_path, 'quicksaves', priors_pickle_fname)
        print(f'Quicksaving priors to {output_path}')
        with open(output_path, 'wb') as f:
            try:
                pickle.dump(priors, f, pickle.HIGHEST_PROTOCOL)
            except Exception as e:
                print('Exception encountered:', e)

    def _save_results_dict(self, results_dict, path, batched):
        '''
        Saves a dict to csv
        '''
        df = self._results_dict_to_dataframe(results_dict, batched)

        # Save outputs
        os.makedirs(os.path.dirname(path), exist_ok=True)
        df.to_csv(path, index=False, na_rep='-')

    def _initialise_batman(self, all_lightcurves):
        '''
        Sets up batman so we can generate best-fit models for outputs

        Parameters
        ----------
        all_lightcurves : array_like
            Array containing the global set of light curves
        '''
        if self.best_model is None:
            raise ValueError('best-fit model is not intiialised.')

        if self.batman_initialised:
            return

        # Check that best model initialisation worked
        failed_key = []
        failed_index = []
        for key in self.best_model.keys():
            for i, lc in np.ndenumerate(all_lightcurves):
                if self.best_model[key][i] is None and lc is not None:
                    # If the failed key is a detrending coeff, we need to do
                    # some extra checking:
                    if key[0] == 'd':
                        method_idx = self.full_prior._detrend_method_index_array[i]
                        if key in self.full_prior.detrending_coeffs[method_idx]:
                            # If the key is associated with the lc, then this
                            # has failed.
                            failed_key.append(key)
                            failed_index.append(i)
                    else:
                        failed_key.append(key)
                        failed_index.append(i)
        if len(failed_key) > 0:
            print('Best model failed keys:', failed_key)
            print('Best model failed indices:', failed_index)
            raise RuntimeError('Something has gone wrong with the best model generation')


        print('Initialising best batman models')

        n_telescopes = all_lightcurves.shape[0]
        n_filters = all_lightcurves.shape[1]
        n_epochs = all_lightcurves.shape[2]

        # Set up a param array with the best values in
        self.batman_params = ParamArray('batman_params', (n_telescopes, n_filters, n_epochs), True, True, True, lightcurves=all_lightcurves)
        self.batman_models = ParamArray('batman_models', (n_telescopes, n_filters, n_epochs), True, True, True, lightcurves=all_lightcurves)

        for i in np.ndindex(all_lightcurves.shape):
            if all_lightcurves[i] is not None:

                # Set up the parameters
                transit_params = batman.TransitParams()
                transit_params.t0 = self.best_model['t0'][i][0]
                transit_params.per = self.best_model['P'][i][0]
                transit_params.rp = self.best_model['rp'][i][0]
                transit_params.a = self.best_model['a'][i][0]
                transit_params.inc = self.best_model['inc'][i][0]
                transit_params.ecc = self.best_model['ecc'][i][0]
                transit_params.w = self.best_model['w'][i][0]
                transit_params.u = [self.best_model[uX][i][0] for uX in self.ld_coeffs_u]
                transit_params.limb_dark = self.ld_model

                # Save the parameters
                self.batman_params[i] = transit_params

                # Make the model
                self.batman_models[i] = batman.TransitModel(transit_params, all_lightcurves[i].times)

        self.batman_initialised = True

    def _initialise_dict_entry(self, d, param, prior=None):
        '''
        Initialises param in results dictionaries using ParamArray

        If prior is not provided, defaults to self.full_prior
        '''
        if prior is None:
            prior = self.full_prior

        if param not in d:
            d[param] = prior.priors[param].generate_blank_ParamArray()
        return d

    def _batch_to_full_idx(self, i, param_name, lightcurves, allow_ttv):
        '''
        Converts a batch index into a full index

        Parameter
        ---------
        i : tuple
            (batch_tidx, batch_fidx, batch_eidx)

        Returns
        -------
        (tidx, fidx, eidx)
        '''
        batch_tidx, batch_fidx, batch_eidx = i

        if batch_tidx is None:
            tidx = None
        else:
            for k in np.ndindex(lightcurves.shape):
                if k[0] == batch_tidx and lightcurves[k] is not None:
                    tidx = lightcurves[k].telescope_idx

        if batch_fidx is None:
            fidx = None
        else:
            for k in np.ndindex(lightcurves.shape):
                if k[1] == batch_fidx and lightcurves[k] is not None:
                    fidx = lightcurves[k].filter_idx

        if batch_eidx is None:
            eidx = None
        else:
            for k in np.ndindex(lightcurves.shape):
                if k[2] == batch_eidx and lightcurves[k] is not None:
                    eidx = lightcurves[k].epoch_idx

        return tidx, fidx, eidx

    def _results_dict_to_dataframe(self, results_dict, batched):
        '''
        Converts a results dict to a pandas dataframe
        '''
        if batched:
            vals_arr = np.zeros((1, 7), dtype=object)
            columns = ['Parameter', 'Telescope', 'Filter', 'Epoch', 'Batch', 'Best', 'Error']
        else:
            vals_arr = np.zeros((1, 6), dtype=object)
            columns = ['Parameter', 'Telescope', 'Filter', 'Epoch', 'Best', 'Error']

        for param in results_dict:
            # Sort out display of the parameters
            if param == 'rp':
                print_param = 'rp/r*'
            elif param == 'a':
                print_param = 'a/r*'
            else:
                print_param = param

            for i in np.ndindex(results_dict[param].shape):

                if results_dict[param][i] is not None:

                    tidx, fidx, eidx = None, None, None
                    if results_dict[param].telescope_dependent:
                        tidx = i[0]
                    if results_dict[param].filter_dependent:
                        fidx = i[1]
                    if results_dict[param].epoch_dependent:
                        eidx = i[2]

                    if not batched:
                        # Add the best values in
                        if isinstance(results_dict[param][i][0], Iterable):
                            # DIRTY HACK due to weird behaviour with
                            # results from 'all' mode. I'm sorry, but I'm
                            # writing a thesis and don't have the time to
                            # find the actual cause.
                            vals_arr = np.append(vals_arr, np.array([[print_param, tidx, fidx, eidx, results_dict[param][i][0][0], results_dict[param][i][0][-1]]]), axis=0)
                        else:
                            vals_arr = np.append(vals_arr, np.array([[print_param, tidx, fidx, eidx, results_dict[param][i][0], results_dict[param][i][-1]]]), axis=0)

                        if param == 'a' and self.host_r is not None:
                            # Put a into AU as well
                            if isinstance(results_dict[param][i][0], Iterable):
                                # DIRTY HACK due to weird behaviour with
                                # results from 'all' mode
                                a_AU, a_AU_err = host_radii_to_AU(results_dict[param][i][0][0],
                                                                  self.host_r[0],
                                                                  results_dict[param][i][0][1],
                                                                  self.host_r[1], True)
                            else:
                                a_AU, a_AU_err = host_radii_to_AU(results_dict[param][i][0],
                                                                  self.host_r[0],
                                                                  results_dict[param][i][1],
                                                                  self.host_r[1], True)
                            vals_arr = np.append(vals_arr, np.array([['a/AU', tidx, fidx, eidx, a_AU, a_AU_err]]), axis=0)
                    else:
                        # Loop over batches
                        for bi in range(len(results_dict[param][i])):
                            vals_arr = np.append(vals_arr, np.array([[print_param, tidx, fidx, eidx, bi, results_dict[param][i][bi][0], results_dict[param][i][bi][-1]]]), axis=0)

                            if param == 'a' and self.host_r is not None:
                                # Put a into AU as well
                                a_AU, a_AU_err = host_radii_to_AU(results_dict[param][i][bi][0],
                                                                  self.host_r[0],
                                                                  results_dict[param][i][bi][1],
                                                                  self.host_r[1], True)
                                vals_arr = np.append(vals_arr, np.array([['a/AU', tidx, fidx, eidx, bi, a_AU, a_AU_err]]), axis=0)

        # Make the DataFrame - cut off the first (all zeros) entries
        return pd.DataFrame(vals_arr[1:], columns=columns)

    def _print_results(self, result):
        '''
        Prints a results dict to terminal
        '''
        df = self._results_dict_to_dataframe(result, False)

        print(df)

    ###########################################################################
    #               PLOTTING THINGS                                           #
    ###########################################################################
    def _plot_samples(self, result, prior, fname, folder='./plots'):
        '''
        Makes a corner plot of the samples from a result
        '''
        samples = result.samples
        best = result.best
        weights = result.weights
        ndim = len(best)
        #labels = prior.fitting_params[:,0]
        labels= prior.get_latex_friendly_labels()

        titles=[] 
        for i in range(ndim):
            _l,_u = get_quantiles_on_best_val(samples[:,i], weights, best[i])
            _title = r'param = best$_{_l}^{_u}$'
            _title = _title.replace('param', labels[i])
            _title = _title.replace('best', f"{result.best[i]:.6f}")
            _title = _title.replace('_l', f"{_l:.6f}")
            _title = _title.replace('_u', f"{_u:.6f}")
            titles+=[_title]

        fig = corner.corner(samples, labels=labels, titles=titles,
                       show_titles=True, title_fmt=None, title_kwargs={"fontsize": 12})
        corner.overplot_lines(fig, best, color='green')

        # Add in the best value plots
        # Extract the axes
        #axes = np.array(fig.axes).reshape((ndim, ndim))
        # Loop over the diagonal
        #for i in range(ndim):
        #    ax = axes[i, i]
        #    ax.axvline(best[i], color="g")

        # Loop over the histograms
        """for yi in range(ndim):
            for xi in range(yi):
                #ax = axes[yi, xi]
                #ax.axvline(best[xi], color="g")
                #ax.axhline(best[yi], color="g")
                #ax.plot(best[xi], best[yi], "sg")"""

        fig.tight_layout()

        path = os.path.join(folder, fname)
        os.makedirs(os.path.dirname(path), exist_ok=True)

        fig.savefig(os.path.join(folder, fname), bbox_inches='tight', dpi=100)
        plt.close()

    def _plot_data(self, phase, flux, flux_err, model_phase, model_curve,
                       residuals, fname, title=None, folder='./plots',
                   figsize=(12,8), marker_color='dimgrey', line_color='black',phase_lims=None,
                       bin_data=False, cadence=2, binned_colour='red'):
            '''
            Plots the lightcurve and model consistently

            Parameters
            ----------

            cadence : float
                The cadence to bin to in phase, *not* minutes
            '''
            # Sort into phase orders
            data_order = np.argsort(phase)
            model_order = np.argsort(model_phase)

            phase = phase[data_order]
            flux = flux[data_order]
            if flux_err is not None:
                flux_err = flux_err[data_order]
            residuals = residuals[data_order]
            model_phase = model_phase[model_order]
            model_curve = model_curve[model_order]

            residuals_std = np.std(residuals)

            if bin_data:
                # Now we have to work out the binned values
                if flux_err is None:
                    err_for_bin = np.ones(len(flux))
                else:
                    err_for_bin = flux_err
                final_filter_lc = LightCurve(phase, flux, err_for_bin)
                binned_phase, binned_flux, binned_err, binned_residuals = final_filter_lc.bin(cadence, residuals)

                binned_residuals_std = np.std(binned_residuals)

                if flux_err is None:
                    binned_err = None

            # Set up the figure and the relevant axes
            gs = gridspec.GridSpec(6, 7)
            fig = plt.figure(figsize=figsize)

            main_ax = fig.add_subplot(gs[:-2, :-1])
            residual_ax = fig.add_subplot(gs[-2:, :-1], sharex=main_ax)
            hist_ax = fig.add_subplot(gs[-2:,-1], sharey=residual_ax)

            ####### PLOT! #########
            # Main plot
            main_ax.errorbar(phase, flux, flux_err,
                             zorder=1, capsize=2,
                             linestyle='', marker='.', color=marker_color,
                             elinewidth=0.8, alpha=0.6)

            main_ax.plot(model_phase, model_curve, zorder=3,
                         linewidth=2, color=line_color)
            if bin_data:
                main_ax.errorbar(binned_phase, binned_flux, binned_err,
                                 zorder=2, capsize=2, markersize=4,
                                 linestyle='', marker='.', color=binned_colour,
                                 elinewidth=0.8, alpha=0.6)
            if phase_lims!=None:
                main_ax.set_xlim(phase_lims)
            # Residuals
            residual_ax.errorbar(phase, residuals, flux_err, zorder=1,
                                 linestyle='', marker='.', capsize=2,
                                 color=marker_color, elinewidth=0.8,
                                 alpha=0.6)

            residual_ax.axhline(0, linestyle='dashed', color='gray',
                                linewidth=1, zorder=3)

            if bin_data:
                residual_ax.errorbar(binned_phase, binned_residuals,
                                     binned_err, zorder=2, markersize=4,
                                     linestyle='', marker='.', capsize=2,
                                     color=binned_colour, elinewidth=0.8,
                                     alpha=0.6)

            # Histogram residuals
            rgba_color = colors.to_rgba(marker_color)
            facecolor = (rgba_color[0], rgba_color[1], rgba_color[2], 0.6)

            unbinned_counts, bins = np.histogram(residuals, bins=30)

            hist_ax.hist(bins[:-1], bins, weights=unbinned_counts,
                         orientation='horizontal', color=facecolor,
                         edgecolor=rgba_color, histtype='stepfilled')
            hist_ax.axhline(0, linestyle='dashed', color='gray',
                            linewidth=1, zorder=1)


            if bin_data:
                rgba_color = colors.to_rgba(binned_colour)
                facecolor = (rgba_color[0], rgba_color[1], rgba_color[2], 0.6)

                binned_counts, _ = np.histogram(binned_residuals, bins)

                weighted_binned_counts = binned_counts * unbinned_counts.max()/binned_counts.max()

                hist_ax.hist(bins[:-1], bins, weights=weighted_binned_counts,
                             orientation='horizontal', color=facecolor,
                             edgecolor=rgba_color, histtype='stepfilled',alpha=0.5)

                hist_ax.text(0.02, 0.93, r'$\sigma_{unbinned} = $' + str(round(residuals_std, 5)), transform=hist_ax.transAxes)
                hist_ax.text(0.02, 0.85, r'$\sigma_{binned}$ = ' + str(round(binned_residuals_std, 5)), transform=hist_ax.transAxes)


            # FORMATTING AXES
            # Prune axes
            main_ax.yaxis.set_major_locator(MaxNLocator(6, prune='lower'))
            residual_ax.yaxis.set_major_locator(MaxNLocator(4, prune='upper'))
            #residual_ax.xaxis.set_major_locator(MaxNLocator(8, prune='upper'))

            # Add labels
            main_ax.set_ylabel('Normalised flux')
            residual_ax.set_ylabel('Residual')
            residual_ax.set_xlabel('Phase')

            # Format the axes
            main_ax.tick_params('both', which='both', direction='in',
                                labelbottom=False, top=True, right=True)

            residual_ax.tick_params('both', which='both', direction='in',
                                    top=True, right=True)

            hist_ax.tick_params('both', which='both', direction='in',
                                 labelleft=False, labelbottom=False,
                                 right=True, top=True)

            if title is not None:
                main_ax.set_title(title)

            fig.tight_layout()
            fig.subplots_adjust(hspace=0, wspace=0)

            os.makedirs(os.path.dirname(os.path.join(folder, fname)), exist_ok=True)

            # SAVE THE PLOT
            fig.savefig(os.path.join(folder, fname), bbox_inches='tight', dpi=300)

            plt.close()


class Results:
    """
    Dynesty>v 1.1 doesn't allow setting attributes directly.
    This new class help in creating a new instance with attributes for easier handling.
    """

    def __init__(self, sampler,):
        """sampler.results are the results from the dynesty sampler"""
        results = sampler.results

        self.logl = results.logl
        self.samples = results.samples
        self.logwt = results.logwt

        # Normalise weights
        self.weights = get_normalised_weights(results)

        # Calculate covariance matrix and use to get uncertainties
        cov = get_covariance_matrix(self)
        diagonal = np.diag(cov)
        uncertainties = np.sqrt(diagonal)

        self.cov = cov
        self.uncertainties = uncertainties

        # Get the 16th and 84th percentiles to use as upper and lower errors
        # This is arguably better than using the covariances(???)
        median = np.median(results.samples, axis=0)
        per_16 = np.percentile(results.samples, 16, axis=0)
        per_84 = np.percentile(results.samples, 84, axis=0)

        self.median = median
        self.lower_err = abs(median - per_16)
        self.upper_err = abs(per_84 - median)
        self.per_16 = per_16
        self.per_84 = per_84

        # Save the best fit results for easy access
        self.best = results.samples[np.argmax(results.logl)]


class ResultsException:
    """
    Handles results (same as above) during exception raised by dynesty.
    """

    def __init__(self, sampler,):
        """sampler.results are the results from the dynesty sampler"""
        results = sampler.results
        self.best = results.samples[np.argmax(results.logl)]<|MERGE_RESOLUTION|>--- conflicted
+++ resolved
@@ -206,11 +206,7 @@
                 # get model phase:
                 n = (model_times - (self.best_model['t0'][i][0] - 0.5 * self.best_model['P'][i][0]))//self.best_model['P'][i][0]
 
-<<<<<<< HEAD
                 model_phase = (model_times - self.best_model['t0'][i][0])/self.best_model['P'][i][0] - n# + 0.5
-=======
-                model_phase = (model_times - self.best_model['t0'][i][0])/self.best_model['P'][i][0] - n #+ 0.5
->>>>>>> f6486d3c
 
                 # Get the residual
                 residuals = flux - time_wise_best_curve
@@ -265,11 +261,8 @@
                     # get model phase:
                     n = (model_times - (self.best_model['t0'][i][0] - 0.5 * self.best_model['P'][i][0]))//self.best_model['P'][i][0]
 
-<<<<<<< HEAD
                     lc_model_phase = (model_times - self.best_model['t0'][i][0])/self.best_model['P'][i][0] - n# + 0.5
-=======
-                    lc_model_phase = (model_times - self.best_model['t0'][i][0])/self.best_model['P'][i][0] - n #+ 0.5
->>>>>>> f6486d3c
+
 
                     lc_residuals = lc_flux - time_wise_best_curve
 
