--- conflicted
+++ resolved
@@ -1,10 +1,6 @@
 [metadata]
 name = TransitFit
-<<<<<<< HEAD
-version = 3.0.6
-=======
-version = 3.0.4
->>>>>>> f6486d3c
+version = 3.0.8
 author = Joshua Hayes and collaborators
 author_email = Eamonn.Kerins@manchester.ac.uk
 description = Package for fitting of transit light curves with host-characteristic-informed limb darkening
